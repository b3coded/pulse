---
title: Welcome
---

<br />
<br />

## Introduction

# Pulse Framework `3.0`

Created by [@jamiepine]() | Sponsored and maintained by the [Notify Team]()

> _Pulse is a global state and logic framework for reactive Typescript & Javascript applications. Supporting frameworks like VueJS, React and React Native._

<p align="left">
  <a href="https://discord.gg/RjG8ShB"><img src="https://discordapp.com/api/guilds/658189217746255881/embed.png" alt="Join Discord"></a>
  <a href="https://patreon.com/jamiepine"><img src="https://img.shields.io/badge/donate-patreon-F96854.svg" alt="Donate on patreon"></a>
  <a href="https://twitter.com/jamiepine"><img src="https://img.shields.io/twitter/follow/jamiepine.svg?label=Jamie's Twitter" alt="Follow on twitter"></a>
  <a href="https://twitter.com/pulseframework"><img src="https://img.shields.io/twitter/follow/pulseframework.svg?label=Pulse+Twitter" alt="Follow Pulse on twitter"></a>
</p>

```ts
const App = new Pulse();

const Hello = App.State('the sound of music');
```

Lightweight, modular and powerful. An alternative to `Redux`/`VueX`/`MobX` and request libraries such as `Axios`/`Request.js`. Use Pulse to create a **_core_** state & logic library for your application; plug and play directly into any UI Framework.

## Why Pulse?

Pulse provides a clean-cut toolset to build a Javascript application quickly and efficiently. It encourages developers to construct a core library that can be dropped into any UI framework. Your `core` is the brain of your application, it will handle everything from state management, API requests to all logic and calculations. Pulse will supply pre-computed data to your UI components, in the framework of your choice with complete reactivity.

### Typescript

Pulse is written in Typescript and is designed to support it heavily. Everything is type safe out of the box and encourages you to write clean typed code, however Pulse can still be used without Typescript.

## Quick Walk-Through

### :zap: **State** — [App.State()]()

A handy container to store, manipulate and relate data.

```ts
const MY_STATE = App.State(true);
```

...with a range of chainable methods.

```js
MY_STATE.toggle().persist().set().type().watch().reset().undo(); // etc...
```

### :robot: Computed State — [App.Computed()]()
<<<<<<< HEAD

A function in which the return value is cached inside an extended State instance. Will magically recompute when its dependencies change. Can track dependencies automatically or manually.
=======
Computed State is an extension of State. It computes a value from a function that you provide, and caches it to avoid unnecessary recomputation.
>>>>>>> ecab0ac6

```ts
const MY_COMPUTED = App.Computed(() => !!MY_STATE.value);
```
It will magically recompute when it's dependencies change and can track dependencies automatically or manually.

### :sparkles: Collections — [App.Collection()]()

A DB/ORM-like class for front-end data collection.

Collections are designed for arrays of data following the same structure, usually returned from an API. They have handy features to work with that data and act as a single source of truth.

```ts
const AccountCollection = App.Collection()();

AccountCollection.collect(data);
```

### :sparkles: Groups — [Collection.Group()]()

Groups handy to provide arrays of collection data and can be used independently in your components. 

```ts
const AUTHED = AccountCollection.Group([1, 2, 3]);

AUTHED.output; // [{ id: 1, ...}...]
```
When the index of a Group is modified, it will "rebuild" the `output` with actual collection data.

### :telephone_receiver: Promise based HTTP request API — [App.API()]()

Create an API instance to make requests.
```ts
const API = App.API({
  baseURL: 'https://my.api.me',
  timeout: 10000,
  options: { credentials: 'include' }
});
```
Create routes for your API as functions.
```ts
const GetAccount = async () => (await API.get('/account')).data;
```
### :floppy_disk: Persisted Storage API — [App.Storage()]()

```ts
// localStorage is automatic, so here's a custom example
App.Storage({
  async: true,
  get: AsyncStorage.getItem,
  set: AsyncStorage.setItem,
  remove: AsyncStorage.removeItem
});
```

### :timer_clock: Turn back the clock — [State.undo()]()

```ts
const MY_STATE = App.State('hello');

MY_STATE.set('bye');

MY_STATE.undo();

MY_STATE.value; // Expected Output: "hello"
```

### :bus: Events — [App.Event()]()

```ts
const ALERT = App.Event();

ALERT.emit({ message: 'notify events best events!' });
const cleanup = ALERT.on(renderAlert);

useEvent(ALERT, renderAlert); // React Hook with auto cleanup!
```

### :hourglass_flowing_sand: [WIP] CRON Jobs — [App.Job()]()

```ts
App.Job(60000, () => {
  // do something
}).start();
```

### :first_quarter_moon: Lifecycle hooks — [State.watch()]() / [App.onReady()]() / [App.nextPulse()]()

```ts
MY_STATE.watch('name', () => {
  // do something when MY_STATE changes
});
```

### :construction: Task queuing for race condition prevention

### :closed_book: [WIP] Error logging & snapshot bug reporting

### :leaves: Lightweight (only 37KB) with 0 dependencies

### :fire: Supports Vue, React, React Native and NextJS

### :yellow_heart: Well documented (I'm getting there...)<|MERGE_RESOLUTION|>--- conflicted
+++ resolved
@@ -53,12 +53,8 @@
 ```
 
 ### :robot: Computed State — [App.Computed()]()
-<<<<<<< HEAD
 
-A function in which the return value is cached inside an extended State instance. Will magically recompute when its dependencies change. Can track dependencies automatically or manually.
-=======
 Computed State is an extension of State. It computes a value from a function that you provide, and caches it to avoid unnecessary recomputation.
->>>>>>> ecab0ac6
 
 ```ts
 const MY_COMPUTED = App.Computed(() => !!MY_STATE.value);
