module.exports = {
  title: 'Pulse Framework',
  description: 'Global state and logic framework for reactive JavaScript applications.',
  dest: 'dist',
  serviceWorker: true,
  base: '/',
  head: [['link', { rel: 'icon', type: 'image/png', href: '/logo.png' }]],
  themeConfig: {
    logo: '/logo.svg',
    nav: [
      { text: 'Home', link: '/' },
      { text: 'Documentation', link: '/v3/introduction/what-is-pulse' },
      { text: 'Changelog', link: '/v3/introduction/changelog' }
    ],
    lastUpdated: 'Last Updated',
    // Assumes GitHub. Can also be a full GitLab url.
<<<<<<< HEAD
    repo: 'jamiepine/pulse',
    // Customizing the header label
=======
    repo: 'pulse-framework/pulse',
    // Customising the header label
>>>>>>> f2940cb7
    // Defaults to "GitHub"/"GitLab"/"Bitbucket" depending on `themeConfig.repo`
    repoLabel: 'Contribute!',
    // if your docs are not at the root of the repo:
    docsDir: 'docs',
    // if your docs are in a specific branch (defaults to 'master'):
    docsBranch: 'master',
    // defaults to false, set to true to enable
    editLinks: true,
    // custom text for edit link. Defaults to "Edit this page"
    editLinkText: 'Help us improve this page!',
    serviceWorker: {
      updatePopup: true
    },
    markdown: {
      lineNumbers: true
    },
    sidebar: {
      // These links will appear in the sidebar
      // Create heading groups
      '/v1/': [
        {
          title: 'Introduction',
          collapsable: false,
          children: [
            // These are pages we'll add later
            'introduction/what-is-pulse'
          ]
        },
        {
          title: 'Getting Started',
          collapsable: false,
          children: [
            // These are pages we'll add later
            'getting-started/setup-with-react',
            'getting-started/setup-with-vue'
          ]
        },
        {
          title: 'Guide',
          collapsable: false,
          children: [
            // These are pages we'll add later
            'guide/library',
            'guide/collections',
            'guide/namespacing',
            'guide/using-data',
            'guide/persisting-data',
            'guide/mutating-data',
            'guide/context-object',
            'guide/filters',
            'guide/data-relations',
            'guide/http-requests',
            'guide/models',
            'guide/debugging'
          ]
        }
      ],
      '/v2/': [
        {
          title: 'Introduction',
          collapsable: false,
          children: ['introduction/what-is-pulse', 'introduction/changelog']
        },
        {
          title: 'Quick Start',
          collapsable: false,
          children: ['getting-started/setup-with-react', 'getting-started/setup-with-vue']
        },
        {
          title: 'Documentation',
          collapsable: false,
          children: [
            'docs/concepts',
            'docs/library',
            'docs/modules',
            'docs/module-methods',
            'docs/collections',
            'docs/collection-methods',
            'docs/context-object',
            'docs/persisting-data',
            'docs/http-requests',
            'docs/using-pulse-data',
            'docs/debugging'
          ]
        },
        {
          title: 'Examples',
          collapsable: false,
          children: ['examples/authentication']
        },
        {
          title: 'Under The Hood',
          collapsable: false,
          children: ['under-the-hood/runtime']
        }
      ],
      '/v3/': [
        {
          title: 'Introduction',
          collapsable: false,
          children: ['introduction/what-is-pulse', 'introduction/changelog']
        },
        {
          title: 'Getting Started',
          collapsable: false,
          children: [
            'getting-started/concepts',
            'getting-started/setup-with-react',
            'getting-started/setup-with-vue',
            'getting-started/setup-with-next'
          ]
        },
        {
          title: 'Documentation',
          collapsable: false,
          children: [
            'docs/pulse-instance',
            'docs/state',
            'docs/computed',
            'docs/collections',
            'docs/actions',
            'docs/controllers',
            'docs/core',
            'docs/api',
            'docs/persisting-data',
            'docs/events'
          ]
        },
        {
          title: 'Resources',
          collapsable: false,
          children: ['resources/snippets', 'getting-started/style-guide', 'resources/ideas']
        }
      ]
    }
  },
  plugins: [
    ['@vuepress/back-to-top', true],
    [
      '@vuepress/pwa',
      {
        serviceWorker: true,
        updatePopup: true
      }
    ],
    ['@vuepress/medium-zoom', true],
    [
      '@vuepress/google-analytics',
      {
        ga: 'UA-128189152-1'
      }
    ],
    [
      'container',
      {
        type: 'vue',
        before: '<pre class="vue-container"><code>',
        after: '</code></pre>'
      }
    ],
    [
      'container',
      {
        type: 'upgrade',
        before: info => `<UpgradePath title="${info}">`,
        after: '</UpgradePath>'
      }
    ],
    ['flowchart']
  ]
};<|MERGE_RESOLUTION|>--- conflicted
+++ resolved
@@ -14,13 +14,8 @@
     ],
     lastUpdated: 'Last Updated',
     // Assumes GitHub. Can also be a full GitLab url.
-<<<<<<< HEAD
-    repo: 'jamiepine/pulse',
-    // Customizing the header label
-=======
     repo: 'pulse-framework/pulse',
     // Customising the header label
->>>>>>> f2940cb7
     // Defaults to "GitHub"/"GitLab"/"Bitbucket" depending on `themeConfig.repo`
     repoLabel: 'Contribute!',
     // if your docs are not at the root of the repo:
