--- conflicted
+++ resolved
@@ -1,22 +1,22 @@
 {
-<<<<<<< HEAD
-  "private": true,
-  "description": "Global state and logic framework for reactive JavaScript & TypeScript applications.",
-  "author": "Jamie Pine",
-  "license": "MIT",
-  "syncDir": "dist",
-=======
   "name": "pulse-framework",
   "version": "3.0.0",
-  "description": "Global state and logic framework for reactive JavaScript applications.",
-  "main": "dist/index.js",
-  "module": "dist/index.js",
+  "description": "Global state and logic framework for reactive JavaScript & TypeScript applications.",
+  "license": "MIT",
+  "author": {
+    "name": "Jamie Pine",
+    "url": "https://github.com/jamiepine"
+  },
   "files": [
     "dist",
     "package.json",
     "LICENCE"
   ],
->>>>>>> f2940cb7
+  "private": true,
+  "repository": {
+    "type": "git",
+    "url": "https://github.com/pulse-framework/pulse"
+  },
   "scripts": {
     "bootstrap": "lerna bootstrap",
     "remove:build": "rimraf packages/**/dist packages/**/tsconfig.tsbuildinfo",
@@ -32,10 +32,6 @@
     "docs:build": "vuepress build docs --dest ./docs/dist/",
     "now-build": "yarn run docs:build",
     "postinstall": "git config --local core.hooksPath .githooks"
-  },
-  "repository": {
-    "type": "git",
-    "url": "https://github.com/pulse-framework/pulse"
   },
   "devDependencies": {
     "@types/jest": "^26.0.13",
